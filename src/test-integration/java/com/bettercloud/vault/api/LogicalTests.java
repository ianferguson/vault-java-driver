--- conflicted
+++ resolved
@@ -139,7 +139,6 @@
         assertFalse(vault.logical().list("secret").contains("hello"));
     }
 
-<<<<<<< HEAD
     @Rule
     public ExpectedException expectedEx = ExpectedException.none();
 
@@ -217,7 +216,7 @@
         final Vault vault = new Vault(config);
 
         vault.logical().read("secret/null");
-=======
+
     @Test
     public void testWriteAndRead_allDataTypes() throws VaultException {
         final String path = "secret/hello";
@@ -235,7 +234,5 @@
         for (Map.Entry<String, String> entry : valuesRead.entrySet()) {
             System.out.println(entry.getKey() + " - " + entry.getValue());
         }
->>>>>>> 9951203b
-    }
-
+    }
 }